//! This module contains the `EvalContext` methods for executing a single step of the interpreter.
//!
//! The main entry point is the `step` method.

use std::cell::Ref;

use rustc::hir::def_id::DefId;
use rustc::hir;
use rustc::mir::visit::{Visitor, LvalueContext};
use rustc::mir;
use rustc::ty::layout::Layout;
use rustc::ty::{subst, self};

use error::{EvalResult, EvalError};
use eval_context::{EvalContext, StackPopCleanup, MirRef};
use lvalue::{Global, GlobalId, Lvalue};
use syntax::codemap::Span;

impl<'a, 'tcx> EvalContext<'a, 'tcx> {
    pub fn inc_step_counter_and_check_limit(&mut self, n: u64) -> EvalResult<'tcx> {
        self.steps_remaining = self.steps_remaining.saturating_sub(n);
        if self.steps_remaining > 0 {
            Ok(())
        } else {
            Err(EvalError::ExecutionTimeLimitReached)
        }
    }

    /// Returns true as long as there are more things to do.
    pub fn step(&mut self) -> EvalResult<'tcx, bool> {
        // see docs on the `Memory::packed` field for why we do this
        self.memory.clear_packed();
        self.inc_step_counter_and_check_limit(1)?;
        if self.stack.is_empty() {
            return Ok(false);
        }

        let block = self.frame().block;
        let stmt_id = self.frame().stmt;
        let mir = self.mir();
        let basic_block = &mir.basic_blocks()[block];

        if let Some(stmt) = basic_block.statements.get(stmt_id) {
            let mut new = Ok(0);
            ConstantExtractor {
                span: stmt.source_info.span,
                substs: self.substs(),
                def_id: self.frame().def_id,
                ecx: self,
                mir: Ref::clone(&mir),
                new_constants: &mut new,
            }.visit_statement(block, stmt, mir::Location { block, statement_index: stmt_id });
            if new? == 0 {
                self.statement(stmt)?;
            }
            // if ConstantExtractor added new frames, we don't execute anything here
            // but await the next call to step
            return Ok(true);
        }

        let terminator = basic_block.terminator();
        let mut new = Ok(0);
        ConstantExtractor {
            span: terminator.source_info.span,
            substs: self.substs(),
            def_id: self.frame().def_id,
            ecx: self,
            mir: Ref::clone(&mir),
            new_constants: &mut new,
        }.visit_terminator(block, terminator, mir::Location { block, statement_index: stmt_id });
        if new? == 0 {
            self.terminator(terminator)?;
        }
        // if ConstantExtractor added new frames, we don't execute anything here
        // but await the next call to step
        Ok(true)
    }

    fn statement(&mut self, stmt: &mir::Statement<'tcx>) -> EvalResult<'tcx> {
        trace!("{:?}", stmt);

        use rustc::mir::StatementKind::*;
        match stmt.kind {
            Assign(ref lvalue, ref rvalue) => self.eval_rvalue_into_lvalue(rvalue, lvalue)?,

            SetDiscriminant { ref lvalue, variant_index } => {
                let dest = self.eval_lvalue(lvalue)?;
                let dest_ty = self.lvalue_ty(lvalue);
                let dest_layout = self.type_layout(dest_ty)?;

                match *dest_layout {
                    Layout::General { discr, ref variants, .. } => {
                        let discr_size = discr.size().bytes();
                        let discr_offset = variants[variant_index].offsets[0].bytes();

                        // FIXME(solson)
                        let dest = self.force_allocation(dest)?;
                        let discr_dest = (dest.to_ptr()).offset(discr_offset);

                        self.memory.write_uint(discr_dest, variant_index as u128, discr_size)?;
                    }

                    Layout::RawNullablePointer { nndiscr, .. } => {
                        use value::PrimVal;
                        if variant_index as u64 != nndiscr {
                            self.write_primval(dest, PrimVal::Bytes(0), dest_ty)?;
                        }
                    }

                    _ => bug!("SetDiscriminant on {} represented as {:#?}", dest_ty, dest_layout),
                }
            }

            // Miri can safely ignore these. Only translation needs it.
            StorageLive(_) |
            StorageDead(_) => {}

            // Defined to do nothing. These are added by optimization passes, to avoid changing the
            // size of MIR constantly.
            Nop => {}
        }

        self.frame_mut().stmt += 1;
        Ok(())
    }

    fn terminator(&mut self, terminator: &mir::Terminator<'tcx>) -> EvalResult<'tcx> {
        trace!("{:?}", terminator.kind);
        self.eval_terminator(terminator)?;
        if !self.stack.is_empty() {
            trace!("// {:?}", self.frame().block);
        }
        Ok(())
    }
}

// WARNING: make sure that any methods implemented on this type don't ever access ecx.stack
// this includes any method that might access the stack
// basically don't call anything other than `load_mir`, `alloc_ptr`, `push_stack_frame`
// The reason for this is, that `push_stack_frame` modifies the stack out of obvious reasons
struct ConstantExtractor<'a, 'b: 'a, 'tcx: 'b> {
    span: Span,
    ecx: &'a mut EvalContext<'b, 'tcx>,
    mir: MirRef<'tcx>,
    def_id: DefId,
    substs: &'tcx subst::Substs<'tcx>,
    new_constants: &'a mut EvalResult<'tcx, u64>,
}

impl<'a, 'b, 'tcx> ConstantExtractor<'a, 'b, 'tcx> {
    fn global_item(&mut self, def_id: DefId, substs: &'tcx subst::Substs<'tcx>, span: Span, immutable: bool) {
        let cid = GlobalId { def_id, substs, promoted: None };
        if self.ecx.globals.contains_key(&cid) {
            return;
        }
        self.try(|this| {
            let mir = this.ecx.load_mir(def_id)?;
            this.ecx.globals.insert(cid, Global::uninitialized(mir.return_ty));
<<<<<<< HEAD
            let cleanup = StackPopCleanup::MarkStatic(!immutable || mir.return_ty.type_contents(this.ecx.tcx).interior_unsafe());
=======
            let cleanup = if immutable && !mir.return_ty.type_contents(this.ecx.tcx).interior_unsafe() {
                StackPopCleanup::Freeze
            } else {
                StackPopCleanup::None
            };
            let name = ty::tls::with(|tcx| tcx.item_path_str(def_id));
            trace!("pushing stack frame for global: {}", name);
>>>>>>> 63cd9944
            this.ecx.push_stack_frame(def_id, span, mir, substs, Lvalue::Global(cid), cleanup, Vec::new())
        });
    }
    fn try<F: FnOnce(&mut Self) -> EvalResult<'tcx>>(&mut self, f: F) {
        if let Ok(ref mut n) = *self.new_constants {
            *n += 1;
        } else {
            return;
        }
        if let Err(e) = f(self) {
            *self.new_constants = Err(e);
        }
    }
}

impl<'a, 'b, 'tcx> Visitor<'tcx> for ConstantExtractor<'a, 'b, 'tcx> {
    fn visit_constant(&mut self, constant: &mir::Constant<'tcx>, location: mir::Location) {
        self.super_constant(constant, location);
        match constant.literal {
            // already computed by rustc
            mir::Literal::Value { .. } => {}
            mir::Literal::Item { def_id, substs } => {
                if let ty::TyFnDef(..) = constant.ty.sty {
                    // No need to do anything here,
                    // because the type is the actual function, not the signature of the function.
                    // Thus we can simply create a zero sized allocation in `evaluate_operand`
                } else {
                    self.global_item(def_id, substs, constant.span, true);
                }
            },
            mir::Literal::Promoted { index } => {
                let cid = GlobalId {
                    def_id: self.def_id,
                    substs: self.substs,
                    promoted: Some(index),
                };
                if self.ecx.globals.contains_key(&cid) {
                    return;
                }
                let mir = Ref::clone(&self.mir);
                let mir = Ref::map(mir, |mir| &mir.promoted[index]);
                self.try(|this| {
                    let ty = this.ecx.monomorphize(mir.return_ty, this.substs);
                    this.ecx.globals.insert(cid, Global::uninitialized(ty));
                    trace!("pushing stack frame for {:?}", index);
                    this.ecx.push_stack_frame(this.def_id,
                                              constant.span,
                                              mir,
                                              this.substs,
                                              Lvalue::Global(cid),
                                              StackPopCleanup::MarkStatic(false),
                                              Vec::new())
                });
            }
        }
    }

    fn visit_lvalue(
        &mut self,
        lvalue: &mir::Lvalue<'tcx>,
        context: LvalueContext<'tcx>,
        location: mir::Location
    ) {
        self.super_lvalue(lvalue, context, location);
        if let mir::Lvalue::Static(def_id) = *lvalue {
            let substs = self.ecx.tcx.intern_substs(&[]);
            let span = self.span;
            if let Some(node_item) = self.ecx.tcx.hir.get_if_local(def_id) {
                if let hir::map::Node::NodeItem(&hir::Item { ref node, .. }) = node_item {
                    if let hir::ItemStatic(_, m, _) = *node {
                        self.global_item(def_id, substs, span, m == hir::MutImmutable);
                        return;
                    } else {
                        bug!("static def id doesn't point to static");
                    }
                } else {
                    bug!("static def id doesn't point to item");
                }
            } else {
                let def = self.ecx.tcx.sess.cstore.describe_def(def_id).expect("static not found");
                if let hir::def::Def::Static(_, mutable) = def {
                    self.global_item(def_id, substs, span, !mutable);
                } else {
                    bug!("static found but isn't a static: {:?}", def);
                }
            }
        }
    }
}<|MERGE_RESOLUTION|>--- conflicted
+++ resolved
@@ -156,17 +156,9 @@
         self.try(|this| {
             let mir = this.ecx.load_mir(def_id)?;
             this.ecx.globals.insert(cid, Global::uninitialized(mir.return_ty));
-<<<<<<< HEAD
             let cleanup = StackPopCleanup::MarkStatic(!immutable || mir.return_ty.type_contents(this.ecx.tcx).interior_unsafe());
-=======
-            let cleanup = if immutable && !mir.return_ty.type_contents(this.ecx.tcx).interior_unsafe() {
-                StackPopCleanup::Freeze
-            } else {
-                StackPopCleanup::None
-            };
             let name = ty::tls::with(|tcx| tcx.item_path_str(def_id));
             trace!("pushing stack frame for global: {}", name);
->>>>>>> 63cd9944
             this.ecx.push_stack_frame(def_id, span, mir, substs, Lvalue::Global(cid), cleanup, Vec::new())
         });
     }
