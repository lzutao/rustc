--- conflicted
+++ resolved
@@ -447,22 +447,15 @@
 #[cfg(test)]
 mod tests {
     use super::*;
-<<<<<<< HEAD
 
     use clone::Clone;
     use iter::{IteratorExt, DoubleEndedIteratorExt};
     use option::Option::{mod, Some, None};
     use path::GenericPath;
-    use slice::{AsSlice, SliceExt, CloneSliceExt};
+    use slice::{AsSlice, SliceExt};
     use str::{mod, Str, StrExt};
     use string::ToString;
     use vec::Vec;
-=======
-    use prelude::Option::{mod, Some, None};
-    use prelude::{Vec, Clone, AsSlice, SliceExt, IteratorExt};
-    use prelude::{DoubleEndedIteratorExt, Str, StrExt, ToString, GenericPath};
-    use str;
->>>>>>> 1abee08c
 
     macro_rules! t {
         (s: $path:expr, $exp:expr) => (
